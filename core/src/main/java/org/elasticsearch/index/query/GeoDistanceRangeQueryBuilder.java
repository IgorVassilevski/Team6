--- conflicted
+++ resolved
@@ -46,13 +46,11 @@
 
     private String optimizeBbox;
 
-<<<<<<< HEAD
-    static final GeoDistanceRangeQueryBuilder PROTOTYPE = new GeoDistanceRangeQueryBuilder(null);
-=======
     private Boolean coerce;
 
     private Boolean ignoreMalformed;
->>>>>>> 34635a4b
+
+    static final GeoDistanceRangeQueryBuilder PROTOTYPE = new GeoDistanceRangeQueryBuilder(null);
 
     public GeoDistanceRangeQueryBuilder(String name) {
         this.name = name;
@@ -133,8 +131,6 @@
         return this;
     }
 
-<<<<<<< HEAD
-=======
     public GeoDistanceRangeQueryBuilder coerce(boolean coerce) {
         this.coerce = coerce;
         return this;
@@ -145,15 +141,6 @@
         return this;
     }
 
-    /**
-     * Sets the filter name for the filter that can be used when searching for matched_filters per hit.
-     */
-    public GeoDistanceRangeQueryBuilder queryName(String queryName) {
-        this.queryName = queryName;
-        return this;
-    }
-
->>>>>>> 34635a4b
     @Override
     protected void doXContent(XContentBuilder builder, Params params) throws IOException {
         builder.startObject(NAME);
@@ -172,19 +159,13 @@
         if (optimizeBbox != null) {
             builder.field("optimize_bbox", optimizeBbox);
         }
-<<<<<<< HEAD
-        printBoostAndQueryName(builder);
-=======
-        if (queryName != null) {
-            builder.field("_name", queryName);
-        }
         if (coerce != null) {
             builder.field("coerce", coerce);
         }
         if (ignoreMalformed != null) {
             builder.field("ignore_malformed", ignoreMalformed);
         }
->>>>>>> 34635a4b
+        printBoostAndQueryName(builder);
         builder.endObject();
     }
 
